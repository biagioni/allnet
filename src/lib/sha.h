--- conflicted
+++ resolved
@@ -8,30 +8,20 @@
 
 /* the result array must have size SHA512_SIZE */
 extern void sha512 (const char * data, int dsize, char * result);
-<<<<<<< HEAD
+
 /* the result array must have size SHA1_SIZE */
 extern void sha1 (const char * data, int dsize, char * result);
-=======
->>>>>>> c82b68c7
 
 /* the result array must have size rsize, only the first rsize bytes
  * of the hash are saved (if rsize > SHAx_SIZE, the result is
  * padded with zeros out to rsize) */
-<<<<<<< HEAD
-extern void sha512_bytes (const char * data, int dsize, char * result,
-                          int rsize);
-extern void sha1_bytes (const char * data, int dsize, char * result, int rsize);
+extern void sha512_bytes (const char * data, int dsize,
+                          char * result, int rsize);
+extern void sha1_bytes (const char * data, int dsize,
+                        char * result, int rsize);
 
 /* the result array must have size SHA512_SIZE */
 extern void sha512hmac (const char * data, int dsize,
                         const char * key, int ksize, char * result);
-=======
-extern void sha512_bytes (const char * data, int dsize, char * result, int rsize);
-
-/* the result array must have size SHA512_SIZE */
-extern void sha512hmac (const char * data, int dsize, char * key, int ksize,
-                        char * result);
->>>>>>> c82b68c7
-
 
 #endif /* ALLNET_SHA_H */