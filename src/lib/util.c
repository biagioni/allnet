--- conflicted
+++ resolved
@@ -447,9 +447,9 @@
 struct allnet_header *
   init_packet (char * packet, int psize,
                int message_type, int max_hops, int sig_algo,
-               const unsigned char * source, int sbits,
-               const unsigned char * dest, int dbits,
-               const unsigned char * stream, const unsigned char * ack)
+               unsigned char * source, int sbits,
+               unsigned char * dest, int dbits,
+               unsigned char * stream, unsigned char * ack)
 {
   int transport = 0;
   if (stream != NULL)
@@ -482,16 +482,11 @@
   if ((dbits > 0) && (dest != NULL))
     memcpy (hp->destination, dest, (dbits + 7) / 8);
   hp->transport = transport;
-<<<<<<< HEAD
-  if (stream != NULL)
-    memcpy (ALLNET_STREAM_ID (hp, hp->transport, psize), stream, STREAM_ID_SIZE);
-=======
   char * sid = ALLNET_STREAM_ID (hp, hp->transport, psize);
   if ((stream != NULL) && (sid != NULL))
     memcpy (sid, stream, STREAM_ID_SIZE);
->>>>>>> f6e6f267
   if (ack != NULL) {
-    sha512_bytes ((const char *) ack, MESSAGE_ID_SIZE,
+    sha512_bytes ((char *) ack, MESSAGE_ID_SIZE,
                   ALLNET_MESSAGE_ID(hp, hp->transport, psize), MESSAGE_ID_SIZE);
   }
   return hp;
@@ -504,9 +499,9 @@
  * *size is set to the size to send */
 struct allnet_header *
   create_packet (int data_size, int message_type, int max_hops, int sig_algo,
-                 const unsigned char * source, int sbits,
-                 const unsigned char * dest, int dbits,
-                 const unsigned char * stream, const unsigned char * ack,
+                 unsigned char * source, int sbits,
+                 unsigned char * dest, int dbits,
+                 unsigned char * stream, unsigned char * ack,
                  int * size)
 {
   int transport = 0;
