--- conflicted
+++ resolved
@@ -47,15 +47,10 @@
 #include <sys/time.h>
 #include <netpacket/packet.h>   /* sockaddr_ll */
 
-<<<<<<< HEAD
 #include "abc-iface.h"
-#include "packet.h"
-#include "mgmt.h"
-#include "lib/log.h"
-=======
 #include "lib/packet.h"
 #include "lib/mgmt.h"
->>>>>>> 80c56953
+#include "lib/log.h"
 #include "lib/pipemsg.h"
 #include "lib/priority.h"
 #include "lib/util.h"
